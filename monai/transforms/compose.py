--- conflicted
+++ resolved
@@ -90,12 +90,8 @@
         self.R = np.random.RandomState()
         return self
 
-<<<<<<< HEAD
     @abstractmethod
-    def randomize(self):
-=======
     def randomize(self, *args, **kwargs):
->>>>>>> e9e036bc
         """
         Within this method, :py:attr:`self.R` should be used, instead of `np.random`, to introduce random factors.
 
