--- conflicted
+++ resolved
@@ -138,7 +138,6 @@
 
 
 @export("monai.data")
-<<<<<<< HEAD
 class Datasetd(Dataset):
     """
     General Dataset to handle dictionary format data, it can operate transforms for specific fields.
@@ -167,7 +166,13 @@
 
     def __getitem__(self, index):
         data = self.data[index]
-=======
+        if self.transform is not None:
+            data = self.transform(data)
+
+        return data
+
+
+@export("monai.data")
 class NiftiDatasetd(Dataset):
     """
     Loads image/segmentation pairs of Nifti files from the given filename lists. Dict level transformations can be
@@ -232,10 +237,4 @@
         if label is not None:
             data['label'] = label
         if len(compatible_meta) > 0:
-            data.update(compatible_meta)
-
->>>>>>> 7f294775
-        if self.transform is not None:
-            data = self.transform(data)
-
-        return data+            data.update(compatible_meta)